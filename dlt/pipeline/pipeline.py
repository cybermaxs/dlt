import contextlib
import os
import datetime  # noqa: 251
from contextlib import contextmanager
from functools import wraps
from collections.abc import Sequence as C_Sequence
<<<<<<< HEAD
from typing import Any, Callable, ClassVar, List, Iterator, Optional, Sequence, Tuple, cast, get_type_hints, ContextManager, Mapping
=======
from typing import (
    Any,
    Callable,
    ClassVar,
    List,
    Iterator,
    Optional,
    Sequence,
    Tuple,
    cast,
    get_type_hints,
    ContextManager,
)
>>>>>>> 3d35f9ba

from dlt import version
from dlt.common import json, logger, pendulum
from dlt.common.configuration import inject_section, known_sections
from dlt.common.configuration.specs import RunConfiguration, CredentialsConfiguration
from dlt.common.configuration.container import Container
from dlt.common.configuration.exceptions import (
    ConfigFieldMissingException,
    ContextDefaultCannotBeCreated,
)
from dlt.common.configuration.specs.config_section_context import ConfigSectionContext
from dlt.common.configuration.resolve import initialize_credentials
from dlt.common.exceptions import (
    DestinationLoadingViaStagingNotSupported,
    DestinationLoadingWithoutStagingNotSupported,
    DestinationNoStagingMode,
    MissingDependencyException,
    DestinationUndefinedEntity,
    DestinationIncompatibleLoaderFileFormatException,
)
from dlt.common.normalizers import explicit_normalizers, import_normalizers
from dlt.common.runtime import signals, initialize_runtime
from dlt.common.schema.typing import (
    TColumnNames,
    TColumnSchema,
    TSchemaTables,
    TWriteDisposition,
    TAnySchemaColumns,
    TSchemaContract,
)
from dlt.common.schema.utils import normalize_schema_name
from dlt.common.storages.load_storage import LoadJobInfo, LoadPackageInfo
from dlt.common.typing import TFun, TSecretValue, is_optional_type
from dlt.common.runners import pool_runner as runner
from dlt.common.storages import (
    LiveSchemaStorage,
    NormalizeStorage,
    LoadStorage,
    SchemaStorage,
    FileStorage,
    NormalizeStorageConfiguration,
    SchemaStorageConfiguration,
    LoadStorageConfiguration,
)
from dlt.common.destination import DestinationCapabilitiesContext, TDestination
from dlt.common.destination.reference import (
    DestinationClientDwhConfiguration,
    WithStateSync,
    Destination,
    JobClientBase,
    DestinationClientConfiguration,
    TDestinationReferenceArg,
    DestinationClientStagingConfiguration,
    DestinationClientStagingConfiguration,
    DestinationClientDwhWithStagingConfiguration,
)
from dlt.common.destination.capabilities import INTERNAL_LOADER_FILE_FORMATS
from dlt.common.pipeline import (
    ExtractInfo,
    LoadInfo,
    NormalizeInfo,
    PipelineContext,
    SupportsPipeline,
    TPipelineLocalState,
    TPipelineState,
    StateInjectableContext,
)
from dlt.common.schema import Schema
from dlt.common.utils import is_interactive
from dlt.common.data_writers import TLoaderFileFormat

from dlt.extract import DltResource, DltSource
from dlt.extract.exceptions import SourceExhausted
from dlt.extract.extract import ExtractorStorage, extract_with_schema
from dlt.normalize import Normalize
from dlt.normalize.configuration import NormalizeConfiguration
from dlt.destinations.sql_client import SqlClientBase
from dlt.destinations.job_client_impl import SqlJobClientBase
from dlt.load.configuration import LoaderConfiguration
from dlt.load import Load

from dlt.pipeline.configuration import PipelineConfiguration
from dlt.pipeline.progress import _Collector, _NULL_COLLECTOR
from dlt.pipeline.exceptions import (
    CannotRestorePipelineException,
    InvalidPipelineName,
    PipelineConfigMissing,
    PipelineNotActive,
    PipelineStepFailed,
    SqlClientNotAvailable,
)
from dlt.pipeline.trace import (
    PipelineTrace,
    PipelineStepTrace,
    load_trace,
    merge_traces,
    start_trace,
    start_trace_step,
    end_trace_step,
    end_trace,
    describe_extract_data,
)
from dlt.pipeline.typing import TPipelineStep
from dlt.pipeline.state_sync import (
    STATE_ENGINE_VERSION,
    load_state_from_destination,
    merge_state_if_changed,
    migrate_state,
    state_resource,
    json_encode_state,
    json_decode_state,
)
from dlt.pipeline.deprecations import credentials_argument_deprecated


def with_state_sync(may_extract_state: bool = False) -> Callable[[TFun], TFun]:
    def decorator(f: TFun) -> TFun:
        @wraps(f)
        def _wrap(self: "Pipeline", *args: Any, **kwargs: Any) -> Any:
            # activate pipeline so right state is always provided
            self.activate()
            # backup and restore state
            should_extract_state = may_extract_state and self.config.restore_from_destination
            with self.managed_state(extract_state=should_extract_state) as state:
                # add the state to container as a context
                with self._container.injectable_context(StateInjectableContext(state=state)):
                    return f(self, *args, **kwargs)

        return _wrap  # type: ignore

    return decorator


def with_schemas_sync(f: TFun) -> TFun:
    @wraps(f)
    def _wrap(self: "Pipeline", *args: Any, **kwargs: Any) -> Any:
        for name in self._schema_storage.live_schemas:
            # refresh live schemas in storage or import schema path
            self._schema_storage.commit_live_schema(name)
        rv = f(self, *args, **kwargs)
        # save modified live schemas
        for name in self._schema_storage.live_schemas:
            self._schema_storage.commit_live_schema(name)
        # refresh list of schemas if any new schemas are added
        self.schema_names = self._list_schemas_sorted()
        return rv

    return _wrap  # type: ignore


<<<<<<< HEAD
def with_runtime_trace(send_state: bool = False) -> Callable[[TFun], TFun]:

    def decorator(f: TFun) -> TFun:
=======
def with_runtime_trace(f: TFun) -> TFun:
    @wraps(f)
    def _wrap(self: "Pipeline", *args: Any, **kwargs: Any) -> Any:
        trace: PipelineTrace = self._trace
        trace_step: PipelineStepTrace = None
        step_info: Any = None
        is_new_trace = self._trace is None and self.config.enable_runtime_trace
>>>>>>> 3d35f9ba

        @wraps(f)
        def _wrap(self: "Pipeline", *args: Any, **kwargs: Any) -> Any:
            trace: PipelineTrace = self._trace
            trace_step: PipelineStepTrace = None
            step_info: Any = None
            is_new_trace = self._trace is None and self.config.enable_runtime_trace

            # create a new trace if we enter a traced function and there's no current trace
            if is_new_trace:
                self._trace = trace = start_trace(cast(TPipelineStep, f.__name__), self)

            try:
<<<<<<< HEAD
                # start a trace step for wrapped function
                if trace:
                    trace_step = start_trace_step(trace, cast(TPipelineStep, f.__name__), self)

                step_info = f(self, *args, **kwargs)
                return step_info
            except Exception as ex:
                step_info = ex  # step info is an exception
                raise
            finally:
                try:
                    if trace_step:
                        # if there was a step, finish it
                        end_trace_step(self._trace, trace_step, self, step_info, send_state)
                    if is_new_trace:
                        assert trace is self._trace, f"Messed up trace reference {id(self._trace)} vs {id(trace)}"
                        end_trace(trace, self, self._pipeline_storage.storage_path, send_state)
                finally:
                    # always end trace
                    if is_new_trace:
                        assert self._trace == trace, f"Messed up trace reference {id(self._trace)} vs {id(trace)}"
                        # if we end new trace that had only 1 step, add it to previous trace
                        # this way we combine several separate calls to extract, normalize, load as single trace
                        # the trace of "run" has many steps and will not be merged
                        self._last_trace = merge_traces(self._last_trace, trace)
                        self._trace = None
=======
                if trace_step:
                    # if there was a step, finish it
                    end_trace_step(self._trace, trace_step, self, step_info)
                if is_new_trace:
                    assert (
                        trace is self._trace
                    ), f"Messed up trace reference {id(self._trace)} vs {id(trace)}"
                    end_trace(trace, self, self._pipeline_storage.storage_path)
            finally:
                # always end trace
                if is_new_trace:
                    assert (
                        self._trace == trace
                    ), f"Messed up trace reference {id(self._trace)} vs {id(trace)}"
                    # if we end new trace that had only 1 step, add it to previous trace
                    # this way we combine several separate calls to extract, normalize, load as single trace
                    # the trace of "run" has many steps and will not be merged
                    self._last_trace = merge_traces(self._last_trace, trace)
                    self._trace = None
>>>>>>> 3d35f9ba

        return _wrap  # type: ignore

    return decorator


def with_config_section(sections: Tuple[str, ...]) -> Callable[[TFun], TFun]:
    def decorator(f: TFun) -> TFun:
        @wraps(f)
        def _wrap(self: "Pipeline", *args: Any, **kwargs: Any) -> Any:
            # add section context to the container to be used by all configuration without explicit sections resolution
            with inject_section(
                ConfigSectionContext(pipeline_name=self.pipeline_name, sections=sections)
            ):
                return f(self, *args, **kwargs)

        return _wrap  # type: ignore

    return decorator


class Pipeline(SupportsPipeline):
    STATE_FILE: ClassVar[str] = "state.json"
    STATE_PROPS: ClassVar[List[str]] = list(
        set(get_type_hints(TPipelineState).keys()) - {"sources"}
    )
    LOCAL_STATE_PROPS: ClassVar[List[str]] = list(get_type_hints(TPipelineLocalState).keys())
    DEFAULT_DATASET_SUFFIX: ClassVar[str] = "_dataset"

    pipeline_name: str
    """Name of the pipeline"""
    default_schema_name: str = None
    schema_names: List[str] = []
    first_run: bool = False
    """Indicates a first run of the pipeline, where run ends with successful loading of the data"""
    full_refresh: bool
    must_attach_to_local_pipeline: bool
    pipelines_dir: str
    """A directory where the pipelines' working directories are created"""
    working_dir: str
    """A working directory of the pipeline"""
    destination: TDestination = None
    staging: TDestination = None
    """The destination reference which is ModuleType. `destination.name` returns the name string"""
    dataset_name: str = None
    """Name of the dataset to which pipeline will be loaded to"""
    credentials: Any = None
    is_active: bool = False
    """Tells if instance is currently active and available via dlt.pipeline()"""
    collector: _Collector
    config: PipelineConfiguration
    runtime_config: RunConfiguration

    def __init__(
        self,
        pipeline_name: str,
        pipelines_dir: str,
        pipeline_salt: TSecretValue,
        destination: TDestination,
        staging: TDestination,
        dataset_name: str,
        credentials: Any,
        import_schema_path: str,
        export_schema_path: str,
        full_refresh: bool,
        progress: _Collector,
        must_attach_to_local_pipeline: bool,
        config: PipelineConfiguration,
        runtime: RunConfiguration,
    ) -> None:
        """Initializes the Pipeline class which implements `dlt` pipeline. Please use `pipeline` function in `dlt` module to create a new Pipeline instance."""
        self.pipeline_salt = pipeline_salt
        self.config = config
        self.runtime_config = runtime
        self.full_refresh = full_refresh
        self.collector = progress or _NULL_COLLECTOR
        self.destination = None
        self.staging = None

        self._container = Container()
        self._pipeline_instance_id = self._create_pipeline_instance_id()
        self._pipeline_storage: FileStorage = None
        self._schema_storage: LiveSchemaStorage = None
        self._schema_storage_config: SchemaStorageConfiguration = None
        self._normalize_storage_config: NormalizeStorageConfiguration = None
        self._load_storage_config: LoadStorageConfiguration = None
        self._trace: PipelineTrace = None
        self._last_trace: PipelineTrace = None
        self._state_restored: bool = False

        initialize_runtime(self.runtime_config)
        # initialize pipeline working dir
        self._init_working_dir(pipeline_name, pipelines_dir)

        with self.managed_state() as state:
            # set the pipeline properties from state
            self._state_to_props(state)

            # we overwrite the state with the values from init
            # changing the destination could be dangerous if pipeline has pending load packages
            self._set_destinations(destination, staging)
            self._set_dataset_name(dataset_name)
            self.credentials = credentials
            self._configure(import_schema_path, export_schema_path, must_attach_to_local_pipeline)

    def drop(self) -> "Pipeline":
        """Deletes local pipeline state, schemas and any working files"""
        # reset the pipeline working dir
        self._create_pipeline()
        # clone the pipeline
        return Pipeline(
            self.pipeline_name,
            self.pipelines_dir,
            self.pipeline_salt,
            self.destination,
            self.staging,
            self.dataset_name,
            self.credentials,
            self._schema_storage.config.import_schema_path,
            self._schema_storage.config.export_schema_path,
            self.full_refresh,
            self.collector,
            False,
            self.config,
            self.runtime_config,
        )

    @with_runtime_trace()
    @with_schemas_sync  # this must precede with_state_sync
    @with_state_sync(may_extract_state=True)
    @with_config_section((known_sections.EXTRACT,))
    def extract(
        self,
        data: Any,
        *,
        table_name: str = None,
        parent_table_name: str = None,
        write_disposition: TWriteDisposition = None,
        columns: TAnySchemaColumns = None,
        primary_key: TColumnNames = None,
        schema: Schema = None,
        max_parallel_items: int = None,
        workers: int = None,
        schema_contract: TSchemaContract = None,
    ) -> ExtractInfo:
        """Extracts the `data` and prepare it for the normalization. Does not require destination or credentials to be configured. See `run` method for the arguments' description."""
        # create extract storage to which all the sources will be extracted
        storage = ExtractorStorage(self._normalize_storage_config)
        extract_ids: List[str] = []
        try:
            with self._maybe_destination_capabilities():
                # extract all sources
                for source in self._data_to_sources(
                    data,
                    schema,
                    table_name,
                    parent_table_name,
                    write_disposition,
                    columns,
                    primary_key,
                    schema_contract,
                ):
                    if source.exhausted:
                        raise SourceExhausted(source.name)
                    # TODO: merge infos for all the sources
                    extract_ids.append(
                        self._extract_source(storage, source, max_parallel_items, workers)
                    )
                # commit extract ids
                # TODO: if we fail here we should probably wipe out the whole extract folder
                for extract_id in extract_ids:
                    storage.commit_extract_files(extract_id)

                return ExtractInfo(describe_extract_data(data))
        except Exception as exc:
            # TODO: provide metrics from extractor
            raise PipelineStepFailed(
                self, "extract", exc, ExtractInfo(describe_extract_data(data))
            ) from exc

    @with_runtime_trace()
    @with_schemas_sync
    @with_config_section((known_sections.NORMALIZE,))
    def normalize(
        self, workers: int = 1, loader_file_format: TLoaderFileFormat = None
    ) -> NormalizeInfo:
        """Normalizes the data prepared with `extract` method, infers the schema and creates load packages for the `load` method. Requires `destination` to be known."""
        if is_interactive():
            workers = 1
        if loader_file_format and loader_file_format in INTERNAL_LOADER_FILE_FORMATS:
            raise ValueError(f"{loader_file_format} is one of internal dlt file formats.")
        # check if any schema is present, if not then no data was extracted
        if not self.default_schema_name:
            return None

        # make sure destination capabilities are available
        self._get_destination_capabilities()
        # create default normalize config
        normalize_config = NormalizeConfiguration(
            workers=workers,
            _schema_storage_config=self._schema_storage_config,
            _normalize_storage_config=self._normalize_storage_config,
            _load_storage_config=self._load_storage_config,
        )
        # run with destination context
        with self._maybe_destination_capabilities(loader_file_format=loader_file_format):
            # shares schema storage with the pipeline so we do not need to install
            normalize = Normalize(
                collector=self.collector,
                config=normalize_config,
                schema_storage=self._schema_storage,
            )
            try:
                with signals.delayed_signals():
                    runner.run_pool(normalize.config, normalize)
                return normalize.get_normalize_info()
            except Exception as n_ex:
                raise PipelineStepFailed(
                    self, "normalize", n_ex, normalize.get_normalize_info()
                ) from n_ex

    @with_runtime_trace()
    @with_schemas_sync
    @with_state_sync()
    @with_config_section((known_sections.LOAD,))
    def load(
        self,
        destination: TDestinationReferenceArg = None,
        dataset_name: str = None,
        credentials: Any = None,
        *,
        workers: int = 20,
        raise_on_failed_jobs: bool = False,
    ) -> LoadInfo:
        """Loads the packages prepared by `normalize` method into the `dataset_name` at `destination`, using provided `credentials`"""
        # set destination and default dataset if provided
        self._set_destinations(destination, None)
        self._set_dataset_name(dataset_name)

        credentials_argument_deprecated("pipeline.load", credentials, destination)

        self.credentials = credentials or self.credentials

        # check if any schema is present, if not then no data was extracted
        if not self.default_schema_name:
            return None

        # make sure that destination is set and client is importable and can be instantiated
        client, staging_client = self._get_destination_clients(self.default_schema)

        # create default loader config and the loader
        load_config = LoaderConfiguration(
            workers=workers,
            raise_on_failed_jobs=raise_on_failed_jobs,
            _load_storage_config=self._load_storage_config,
        )
        load = Load(
            self.destination,
            staging_destination=self.staging,
            collector=self.collector,
            is_storage_owner=False,
            config=load_config,
            initial_client_config=client.config,
            initial_staging_client_config=staging_client.config if staging_client else None,
        )
        try:
            with signals.delayed_signals():
                runner.run_pool(load.config, load)
            info = self._get_load_info(load)
            self.first_run = False
            return info
        except Exception as l_ex:
            raise PipelineStepFailed(self, "load", l_ex, self._get_load_info(load)) from l_ex

    @with_runtime_trace(send_state=True)
    @with_config_section(("run",))
    def run(
        self,
        data: Any = None,
        *,
        destination: TDestinationReferenceArg = None,
        staging: TDestinationReferenceArg = None,
        dataset_name: str = None,
        credentials: Any = None,
        table_name: str = None,
        write_disposition: TWriteDisposition = None,
        columns: TAnySchemaColumns = None,
        primary_key: TColumnNames = None,
        schema: Schema = None,
        loader_file_format: TLoaderFileFormat = None,
        schema_contract: TSchemaContract = None,
    ) -> LoadInfo:
        """Loads the data from `data` argument into the destination specified in `destination` and dataset specified in `dataset_name`.

        #### Note:
        This method will `extract` the data from the `data` argument, infer the schema, `normalize` the data into a load package (ie. jsonl or PARQUET files representing tables) and then `load` such packages into the `destination`.

        The data may be supplied in several forms:
        * a `list` or `Iterable` of any JSON-serializable objects ie. `dlt.run([1, 2, 3], table_name="numbers")`
        * any `Iterator` or a function that yield (`Generator`) ie. `dlt.run(range(1, 10), table_name="range")`
        * a function or a list of functions decorated with @dlt.resource ie. `dlt.run([chess_players(title="GM"), chess_games()])`
        * a function or a list of functions decorated with @dlt.source.

        Please note that `dlt` deals with `bytes`, `datetime`, `decimal` and `uuid` objects so you are free to load documents containing ie. binary data or dates.

        #### Execution:
        The `run` method will first use `sync_destination` method to synchronize pipeline state and schemas with the destination. You can disable this behavior with `restore_from_destination` configuration option.
        Next it will make sure that data from the previous is fully processed. If not, `run` method normalizes, loads pending data items and **exits**
        If there was no pending data, new data from `data` argument is extracted, normalized and loaded.

        #### Args:
            data (Any): Data to be loaded to destination

            destination (str | DestinationReference, optional): A name of the destination to which dlt will load the data, or a destination module imported from `dlt.destination`.
            If not provided, the value passed to `dlt.pipeline` will be used.

            dataset_name (str, optional):A name of the dataset to which the data will be loaded. A dataset is a logical group of tables ie. `schema` in relational databases or folder grouping many files.
            If not provided, the value passed to `dlt.pipeline` will be used. If not provided at all then defaults to the `pipeline_name`


            credentials (Any, optional): Credentials for the `destination` ie. database connection string or a dictionary with google cloud credentials.
            In most cases should be set to None, which lets `dlt` to use `secrets.toml` or environment variables to infer right credentials values.

            table_name (str, optional): The name of the table to which the data should be loaded within the `dataset`. This argument is required for a `data` that is a list/Iterable or Iterator without `__name__` attribute.
            The behavior of this argument depends on the type of the `data`:
            * generator functions: the function name is used as table name, `table_name` overrides this default
            * `@dlt.resource`: resource contains the full table schema and that includes the table name. `table_name` will override this property. Use with care!
            * `@dlt.source`: source contains several resources each with a table schema. `table_name` will override all table names within the source and load the data into single table.

            write_disposition (Literal["skip", "append", "replace", "merge"], optional): Controls how to write data to a table. `append` will always add new data at the end of the table. `replace` will replace existing data with new data. `skip` will prevent data from loading. "merge" will deduplicate and merge data based on "primary_key" and "merge_key" hints. Defaults to "append".
            Please note that in case of `dlt.resource` the table schema value will be overwritten and in case of `dlt.source`, the values in all resources will be overwritten.

            columns (Sequence[TColumnSchema], optional): A list of column schemas. Typed dictionary describing column names, data types, write disposition and performance hints that gives you full control over the created table schema.

            primary_key (str | Sequence[str]): A column name or a list of column names that comprise a private key. Typically used with "merge" write disposition to deduplicate loaded data.

            schema (Schema, optional): An explicit `Schema` object in which all table schemas will be grouped. By default `dlt` takes the schema from the source (if passed in `data` argument) or creates a default one itself.

            loader_file_format (Literal["jsonl", "insert_values", "parquet"], optional). The file format the loader will use to create the load package. Not all file_formats are compatible with all destinations. Defaults to the preferred file format of the selected destination.

            schema_contract (TSchemaContract, optional): On override for the schema contract settings, this will replace the schema contract settings for all tables in the schema. Defaults to None.

        Raises:
            PipelineStepFailed when a problem happened during `extract`, `normalize` or `load` steps.
        Returns:
            LoadInfo: Information on loaded data including the list of package ids and failed job statuses. Please not that `dlt` will not raise if a single job terminally fails. Such information is provided via LoadInfo.
        """
        signals.raise_if_signalled()
        self._set_destinations(destination, staging)
        self._set_dataset_name(dataset_name)

        credentials_argument_deprecated("pipeline.run", credentials, self.destination)

        # sync state with destination
        if (
            self.config.restore_from_destination
            and not self.full_refresh
            and not self._state_restored
            and (self.destination or destination)
        ):
            self.sync_destination(destination, staging, dataset_name)
            # sync only once
            self._state_restored = True

        # normalize and load pending data
        if self.list_extracted_resources():
            self.normalize(loader_file_format=loader_file_format)
        if self.list_normalized_load_packages():
            # if there were any pending loads, load them and **exit**
            if data is not None:
                logger.warn(
                    "The pipeline `run` method will now load the pending load packages. The data"
                    " you passed to the run function will not be loaded. In order to do that you"
                    " must run the pipeline again"
                )
            return self.load(destination, dataset_name, credentials=credentials)

        # extract from the source
        if data is not None:
            self.extract(
                data,
                table_name=table_name,
                write_disposition=write_disposition,
                columns=columns,
                primary_key=primary_key,
                schema=schema,
                schema_contract=schema_contract,
            )
            self.normalize(loader_file_format=loader_file_format)
            return self.load(destination, dataset_name, credentials=credentials)
        else:
            return None

    @with_schemas_sync
    def sync_destination(
        self,
        destination: TDestinationReferenceArg = None,
        staging: TDestinationReferenceArg = None,
        dataset_name: str = None,
    ) -> None:
        """Synchronizes pipeline state with the `destination`'s state kept in `dataset_name`

        #### Note:
        Attempts to restore pipeline state and schemas from the destination. Requires the state that is present at the destination to have a higher version number that state kept locally in working directory.
        In such a situation the local state, schemas and intermediate files with the data will be deleted and replaced with the state and schema present in the destination.

        A special case where the pipeline state exists locally but the dataset does not exist at the destination will wipe out the local state.

        Note: this method is executed by the `run` method before any operation on data. Use `restore_from_destination` configuration option to disable that behavior.

        """
        self._set_destinations(destination, staging)
        self._set_dataset_name(dataset_name)

        state = self._get_state()
        local_state = state.pop("_local")
        merged_state: TPipelineState = None
        try:
            try:
                restored_schemas: Sequence[Schema] = None
                remote_state = self._restore_state_from_destination()

                # if remote state is newer or same
                # print(f'REMOTE STATE: {(remote_state or {}).get("_state_version")} >= {state["_state_version"]}')
                if remote_state and remote_state["_state_version"] >= state["_state_version"]:
                    # compare changes and updates local state
                    merged_state = merge_state_if_changed(
                        state, remote_state, increase_version=False
                    )
                    # print(f"MERGED STATE: {bool(merged_state)}")
                    if merged_state:
                        # see if state didn't change the pipeline name
                        if state["pipeline_name"] != remote_state["pipeline_name"]:
                            raise CannotRestorePipelineException(
                                state["pipeline_name"],
                                self.pipelines_dir,
                                "destination state contains state for pipeline with name"
                                f" {remote_state['pipeline_name']}",
                            )
                        # if state was modified force get all schemas
                        restored_schemas = self._get_schemas_from_destination(
                            merged_state["schema_names"], always_download=True
                        )
                        # TODO: we should probably wipe out pipeline here

                # if we didn't full refresh schemas, get only missing schemas
                if restored_schemas is None:
                    restored_schemas = self._get_schemas_from_destination(
                        state["schema_names"], always_download=False
                    )
                # commit all the changes locally
                if merged_state:
                    # set the pipeline props from merged state
                    state["_local"] = local_state
                    # add that the state is already extracted
                    state["_local"]["_last_extracted_at"] = pendulum.now()
                    self._state_to_props(merged_state)
                    # on merge schemas are replaced so we delete all old versions
                    self._schema_storage.clear_storage()
                for schema in restored_schemas:
                    self._schema_storage.save_schema(schema)
                # if the remote state is present then unset first run
                if remote_state is not None:
                    self.first_run = False
            except DestinationUndefinedEntity:
                # storage not present. wipe the pipeline if pipeline not new
                # do it only if pipeline has any data
                if self.has_data:
                    should_wipe = False
                    if self.default_schema_name is None:
                        should_wipe = True
                    else:
                        with self._get_destination_clients(self.default_schema)[0] as job_client:
                            # and storage is not initialized
                            should_wipe = not job_client.is_storage_initialized()
                    if should_wipe:
                        # reset pipeline
                        self._wipe_working_folder()
                        state = self._get_state()
                        self._configure(
                            self._schema_storage_config.export_schema_path,
                            self._schema_storage_config.import_schema_path,
                            False,
                        )

            # write the state back
            state = merged_state or state
            if "_local" not in state:
                state["_local"] = local_state
            self._props_to_state(state)
            self._save_state(state)
        except Exception as ex:
            raise PipelineStepFailed(self, "run", ex, None) from ex

    def activate(self) -> None:
        """Activates the pipeline

        The active pipeline is used as a context for several `dlt` components. It provides state to sources and resources evaluated outside of
        `pipeline.run` and `pipeline.extract` method. For example, if the source you use is accessing state in `dlt.source` decorated function, the state is provided
        by active pipeline.

        The name of active pipeline is used when resolving secrets and config values as the optional most outer section during value lookup. For example if pipeline
        with name `chess_pipeline` is active and `dlt` looks for `BigQuery` configuration, it will look in `chess_pipeline.destination.bigquery.credentials` first and then in
        `destination.bigquery.credentials`.

        Active pipeline also provides the current DestinationCapabilitiesContext to other components ie. Schema instances. Among others, it sets the naming convention
        and maximum identifier length.

        Only one pipeline is active at a given time.

        Pipeline created or attached with `dlt.pipeline`/'dlt.attach` is automatically activated. `run`, `load` and `extract` methods also activate pipeline.
        """
        Container()[PipelineContext].activate(self)

    def deactivate(self) -> None:
        """Deactivates the pipeline

        Pipeline must be active in order to use this method. Please refer to `activate()` method for the explanation of active pipeline concept.
        """
        if not self.is_active:
            raise PipelineNotActive(self.pipeline_name)
        Container()[PipelineContext].deactivate()

    @property
    def has_data(self) -> bool:
        """Tells if the pipeline contains any data: schemas, extracted files, load packages or loaded packages in the destination"""
        return (
            not self.first_run
            or bool(self.schema_names)
            or len(self.list_extracted_resources()) > 0
            or len(self.list_normalized_load_packages()) > 0
        )

    @property
    def has_pending_data(self) -> bool:
        """Tells if the pipeline contains any extracted files or pending load packages"""
        return (
            len(self.list_normalized_load_packages()) > 0
            or len(self.list_extracted_resources()) > 0
        )

    @property
    def schemas(self) -> SchemaStorage:
        return self._schema_storage

    @property
    def default_schema(self) -> Schema:
        return self.schemas[self.default_schema_name]

    @property
    def state(self) -> TPipelineState:
        """Returns a dictionary with the pipeline state"""
        return self._get_state()

    @property
    def last_trace(self) -> PipelineTrace:
        """Returns or loads last trace generated by pipeline. The trace is loaded from standard location."""
        if self._last_trace:
            return self._last_trace
        return load_trace(self.working_dir)

    def list_extracted_resources(self) -> Sequence[str]:
        """Returns a list of all the files with extracted resources that will be normalized."""
        return self._get_normalize_storage().list_files_to_normalize_sorted()

    def list_normalized_load_packages(self) -> Sequence[str]:
        """Returns a list of all load packages ids that are or will be loaded."""
        return self._get_load_storage().list_normalized_packages()

    def list_completed_load_packages(self) -> Sequence[str]:
        """Returns a list of all load package ids that are completely loaded"""
        return self._get_load_storage().list_completed_packages()

    def get_load_package_info(self, load_id: str) -> LoadPackageInfo:
        """Returns information on normalized/completed package with given load_id, all jobs and their statuses."""
        return self._get_load_storage().get_load_package_info(load_id)

    def list_failed_jobs_in_package(self, load_id: str) -> Sequence[LoadJobInfo]:
        """List all failed jobs and associated error messages for a specified `load_id`"""
        return self._get_load_storage().get_load_package_info(load_id).jobs.get("failed_jobs", [])

    def drop_pending_packages(self, with_partial_loads: bool = True) -> None:
        """Deletes all extracted and normalized packages, including those that are partially loaded by default"""
        # delete normalized packages
        load_storage = self._get_load_storage()
        for load_id in load_storage.list_normalized_packages():
            package_info = load_storage.get_load_package_info(load_id)
            if LoadStorage.is_package_partially_loaded(package_info) and not with_partial_loads:
                continue
            package_path = load_storage.get_normalized_package_path(load_id)
            load_storage.storage.delete_folder(package_path, recursively=True)
        # delete extracted files
        normalize_storage = self._get_normalize_storage()
        normalize_storage.delete_extracted_files(normalize_storage.list_files_to_normalize_sorted())

    @with_schemas_sync
    def sync_schema(self, schema_name: str = None, credentials: Any = None) -> TSchemaTables:
        """Synchronizes the schema `schema_name` with the destination. If no name is provided, the default schema will be synchronized."""
        if not schema_name and not self.default_schema_name:
            raise PipelineConfigMissing(
                self.pipeline_name,
                "default_schema_name",
                "load",
                "Pipeline contains no schemas. Please extract any data with `extract` or `run`"
                " methods.",
            )

        schema = self.schemas[schema_name] if schema_name else self.default_schema
        client_config = self._get_destination_client_initial_config(credentials)
        with self._get_destination_clients(schema, client_config)[0] as client:
            client.initialize_storage()
            return client.update_stored_schema()

    def set_local_state_val(self, key: str, value: Any) -> None:
        """Sets value in local state. Local state is not synchronized with destination."""
        try:
            # get managed state that is read/write
            state = self._container[StateInjectableContext].state
            state["_local"][key] = value  # type: ignore
        except ContextDefaultCannotBeCreated:
            state = self._get_state()
            state["_local"][key] = value  # type: ignore
            self._save_state(state)

    def get_local_state_val(self, key: str) -> Any:
        """Gets value from local state. Local state is not synchronized with destination."""
        try:
            # get managed state that is read/write
            state = self._container[StateInjectableContext].state
        except ContextDefaultCannotBeCreated:
            state = self._get_state()
        return state["_local"][key]  # type: ignore

    def sql_client(self, schema_name: str = None, credentials: Any = None) -> SqlClientBase[Any]:
        """Returns a sql client configured to query/change the destination and dataset that were used to load the data.
        Use the client with `with` statement to manage opening and closing connection to the destination:
        >>> with pipeline.sql_client() as client:
        >>>     with client.execute_query(
        >>>         "SELECT id, name, email FROM customers WHERE id = %s", 10
        >>>     ) as cursor:
        >>>         print(cursor.fetchall())

        The client is authenticated and defaults all queries to dataset_name used by the pipeline. You can provide alternative
        `schema_name` which will be used to normalize dataset name and alternative `credentials`.
        """
        # if not self.default_schema_name and not schema_name:
        #     raise PipelineConfigMissing(
        #         self.pipeline_name,
        #         "default_schema_name",
        #         "load",
        #         "Sql Client is not available in a pipeline without a default schema. Extract some data first or restore the pipeline from the destination using 'restore_from_destination' flag. There's also `_inject_schema` method for advanced users."
        #     )
        schema = self._get_schema_or_create(schema_name)
        return self._sql_job_client(schema, credentials).sql_client

    def destination_client(self, schema_name: str = None, credentials: Any = None) -> JobClientBase:
        """Get the destination job client for the configured destination
        Use the client with `with` statement to manage opening and closing connection to the destination:
        >>> with pipeline.destination_client() as client:
        >>>     client.drop_storage()  # removes storage which typically wipes all data in it

        The client is authenticated. You can provide alternative `schema_name` which will be used to normalize dataset name and alternative `credentials`.
        If no schema name is provided and no default schema is present in the pipeline, and ad hoc schema will be created and discarded after use.
        """
        schema = self._get_schema_or_create(schema_name)
        client_config = self._get_destination_client_initial_config(credentials)
        return self._get_destination_clients(schema, client_config)[0]

    def _get_schema_or_create(self, schema_name: str = None) -> Schema:
        if schema_name:
            return self.schemas[schema_name]
        if self.default_schema_name:
            return self.default_schema
        with self._maybe_destination_capabilities():
            return Schema(self.pipeline_name)

    def _sql_job_client(self, schema: Schema, credentials: Any = None) -> SqlJobClientBase:
        client_config = self._get_destination_client_initial_config(credentials)
        client = self._get_destination_clients(schema, client_config)[0]
        if isinstance(client, SqlJobClientBase):
            return client
        else:
            raise SqlClientNotAvailable(self.pipeline_name, self.destination.name)

    def _get_normalize_storage(self) -> NormalizeStorage:
        return NormalizeStorage(True, self._normalize_storage_config)

    def _get_load_storage(self) -> LoadStorage:
        caps = self._get_destination_capabilities()
        return LoadStorage(
            True,
            caps.preferred_loader_file_format,
            caps.supported_loader_file_formats,
            self._load_storage_config,
        )

    def _init_working_dir(self, pipeline_name: str, pipelines_dir: str) -> None:
        self.pipeline_name = pipeline_name
        self.pipelines_dir = pipelines_dir
        self._validate_pipeline_name()
        # compute the folder that keeps all of the pipeline state
        self.working_dir = os.path.join(pipelines_dir, pipeline_name)
        # create pipeline storage, do not create working dir yet
        self._pipeline_storage = FileStorage(self.working_dir, makedirs=False)
        # if full refresh was requested, wipe out all data from working folder, if exists
        if self.full_refresh:
            self._wipe_working_folder()

    def _configure(
        self, import_schema_path: str, export_schema_path: str, must_attach_to_local_pipeline: bool
    ) -> None:
        # create schema storage and folders
        self._schema_storage_config = SchemaStorageConfiguration(
            schema_volume_path=os.path.join(self.working_dir, "schemas"),
            import_schema_path=import_schema_path,
            export_schema_path=export_schema_path,
        )
        # create default configs
        self._normalize_storage_config = NormalizeStorageConfiguration(
            normalize_volume_path=os.path.join(self.working_dir, "normalize")
        )
        self._load_storage_config = LoadStorageConfiguration(
            load_volume_path=os.path.join(self.working_dir, "load"),
        )

        # are we running again?
        has_state = self._pipeline_storage.has_file(Pipeline.STATE_FILE)
        if must_attach_to_local_pipeline and not has_state:
            raise CannotRestorePipelineException(
                self.pipeline_name,
                self.pipelines_dir,
                f"the pipeline was not found in {self.working_dir}.",
            )

        self.must_attach_to_local_pipeline = must_attach_to_local_pipeline
        # attach to pipeline if folder exists and contains state
        if has_state:
            self._attach_pipeline()
        else:
            # this will erase the existing working folder
            self._create_pipeline()

        # create schema storage
        self._schema_storage = LiveSchemaStorage(self._schema_storage_config, makedirs=True)

    def _create_pipeline(self) -> None:
        self._wipe_working_folder()
        self._pipeline_storage.create_folder("", exists_ok=False)
        self.default_schema_name = None
        self.schema_names = []
        self.first_run = True

    def _wipe_working_folder(self) -> None:
        # kill everything inside the working folder
        if self._pipeline_storage.has_folder(""):
            self._pipeline_storage.delete_folder("", recursively=True, delete_ro=True)

    def _attach_pipeline(self) -> None:
        pass

    def _data_to_sources(
        self,
        data: Any,
        schema: Schema,
        table_name: str = None,
        parent_table_name: str = None,
        write_disposition: TWriteDisposition = None,
        columns: TAnySchemaColumns = None,
        primary_key: TColumnNames = None,
        schema_contract: TSchemaContract = None,
    ) -> List[DltSource]:
        def apply_hint_args(resource: DltResource) -> None:
            resource.apply_hints(
                table_name,
                parent_table_name,
                write_disposition,
                columns,
                primary_key,
                schema_contract=schema_contract,
            )

        def apply_settings(source_: DltSource) -> None:
            # apply schema contract settings
            if schema_contract:
                source_.schema_contract = schema_contract

        def choose_schema() -> Schema:
            """Except of explicitly passed schema, use a clone that will get discarded if extraction fails"""
            if schema:
                schema_ = schema
            elif self.default_schema_name:
                schema_ = self.default_schema.clone()
            else:
                schema_ = self._make_schema_with_default_name()
            return schema_

        effective_schema = choose_schema()

        # a list of sources or a list of resources may be passed as data
        sources: List[DltSource] = []
        resources: List[DltResource] = []

        def append_data(data_item: Any) -> None:
            if isinstance(data_item, DltSource):
                # if schema is explicit then override source schema
                if schema:
                    data_item.schema = schema
                sources.append(data_item)
            elif isinstance(data_item, DltResource):
                # do not set section to prevent source that represent a standalone resource
                # to overwrite other standalone resources (ie. parents) in that source
                sources.append(DltSource(effective_schema, "", [data_item]))
            else:
                # iterator/iterable/generator
                # create resource first without table template
                resources.append(
                    DltResource.from_data(data_item, name=table_name, section=self.pipeline_name)
                )

        if isinstance(data, C_Sequence) and len(data) > 0:
            # if first element is source or resource
            if isinstance(data[0], (DltResource, DltSource)):
                for item in data:
                    append_data(item)
            else:
                append_data(data)
        else:
            append_data(data)

        # add all the appended resources in one source
        if resources:
            sources.append(DltSource(effective_schema, self.pipeline_name, resources))

        # apply hints and settings
        for source in sources:
            apply_settings(source)
            for resource in source.selected_resources.values():
                apply_hint_args(resource)

        return sources

    def _extract_source(
        self, storage: ExtractorStorage, source: DltSource, max_parallel_items: int, workers: int
    ) -> str:
        # discover the existing pipeline schema
        if source.schema.name in self.schemas:
            # use clone until extraction complete
            pipeline_schema = self.schemas[source.schema.name].clone()
            # apply all changes in the source schema to pipeline schema
            # NOTE: we do not apply contracts to changes done programmatically
            pipeline_schema.update_schema(source.schema)
            # replace schema in the source
            source.schema = pipeline_schema

        # extract into pipeline schema
        extract_id = extract_with_schema(
            storage, source, self.collector, max_parallel_items, workers
        )

        # save import with fully discovered schema
        self._schema_storage.save_import_schema_if_not_exists(source.schema)

        # update live schema but not update the store yet
        self._schema_storage.update_live_schema(source.schema)

        # set as default if this is first schema in pipeline
        if not self.default_schema_name:
            # this performs additional validations as schema contains the naming module
            self._set_default_schema_name(source.schema)

        return extract_id

    def _get_destination_client_initial_config(
        self, destination: TDestination = None, credentials: Any = None, as_staging: bool = False
    ) -> DestinationClientConfiguration:
        destination = destination or self.destination
        if not destination:
            raise PipelineConfigMissing(
                self.pipeline_name,
                "destination",
                "load",
                "Please provide `destination` argument to `pipeline`, `run` or `load` method"
                " directly or via .dlt config.toml file or environment variable.",
            )
        # create initial destination client config
        client_spec = destination.spec
        # initialize explicit credentials
        if not as_staging:
            # explicit credentials passed to dlt.pipeline should not be applied to staging
            credentials = credentials or self.credentials
        if credentials is not None and not isinstance(credentials, CredentialsConfiguration):
            # use passed credentials as initial value. initial value may resolve credentials
            credentials = initialize_credentials(
                client_spec.get_resolvable_fields()["credentials"], credentials
            )

        # this client support many schemas and datasets
        if issubclass(client_spec, DestinationClientDwhConfiguration):
            if not self.dataset_name and self.full_refresh:
                logger.warning(
                    "Full refresh may not work if dataset name is not set. Please set the"
                    " dataset_name argument in dlt.pipeline or run method"
                )
            # set default schema name to load all incoming data to a single dataset, no matter what is the current schema name
            default_schema_name = (
                None if self.config.use_single_dataset else self.default_schema_name
            )

            if issubclass(client_spec, DestinationClientStagingConfiguration):
                return client_spec(
                    dataset_name=self.dataset_name,
                    default_schema_name=default_schema_name,
                    credentials=credentials,
                    as_staging=as_staging,
                )
            return client_spec(
                dataset_name=self.dataset_name,
                default_schema_name=default_schema_name,
                credentials=credentials,
            )

        return client_spec(credentials=credentials)

    def _get_destination_clients(
        self,
        schema: Schema,
        initial_config: DestinationClientConfiguration = None,
        initial_staging_config: DestinationClientConfiguration = None,
    ) -> Tuple[JobClientBase, JobClientBase]:
        try:
            # resolve staging config in order to pass it to destination client config
            staging_client = None
            if self.staging:
                if not initial_staging_config:
                    # this is just initial config - without user configuration injected
                    initial_staging_config = self._get_destination_client_initial_config(
                        self.staging, as_staging=True
                    )
                # create the client - that will also resolve the config
                staging_client = self.staging.client(schema, initial_staging_config)
            if not initial_config:
                # config is not provided then get it with injected credentials
                initial_config = self._get_destination_client_initial_config(self.destination)
            # attach the staging client config to destination client config - if its type supports it
            if (
                self.staging
                and isinstance(initial_config, DestinationClientDwhWithStagingConfiguration)
                and isinstance(staging_client.config, DestinationClientStagingConfiguration)
            ):
                initial_config.staging_config = staging_client.config
            # create instance with initial_config properly set
            client = self.destination.client(schema, initial_config)
            return client, staging_client
        except ModuleNotFoundError:
            client_spec = self.destination.spec()
            raise MissingDependencyException(
                f"{client_spec.destination_name} destination",
                [f"{version.DLT_PKG_NAME}[{client_spec.destination_name}]"],
                "Dependencies for specific destinations are available as extras of dlt",
            )

    def _get_destination_capabilities(self) -> DestinationCapabilitiesContext:
        if not self.destination:
            raise PipelineConfigMissing(
                self.pipeline_name,
                "destination",
                "normalize",
                "Please provide `destination` argument to `pipeline`, `run` or `load` method"
                " directly or via .dlt config.toml file or environment variable.",
            )
        return self.destination.capabilities()

    def _get_staging_capabilities(self) -> Optional[DestinationCapabilitiesContext]:
        return self.staging.capabilities() if self.staging is not None else None

    def _validate_pipeline_name(self) -> None:
        try:
            FileStorage.validate_file_name_component(self.pipeline_name)
        except ValueError as ve_ex:
            raise InvalidPipelineName(self.pipeline_name, str(ve_ex))

    def _make_schema_with_default_name(self) -> Schema:
        """Make a schema from the pipeline name using the name normalizer. "_pipeline" suffix is removed if present"""
        if self.pipeline_name.endswith("_pipeline"):
            schema_name = self.pipeline_name[:-9]
        else:
            schema_name = self.pipeline_name
        return Schema(normalize_schema_name(schema_name))

    def _set_context(self, is_active: bool) -> None:
        self.is_active = is_active
        if is_active:
            # set destination context on activation
            if self.destination:
                # inject capabilities context
                self._container[DestinationCapabilitiesContext] = (
                    self._get_destination_capabilities()
                )
        else:
            # remove destination context on deactivation
            if DestinationCapabilitiesContext in self._container:
                del self._container[DestinationCapabilitiesContext]

    def _set_destinations(
        self, destination: TDestinationReferenceArg, staging: TDestinationReferenceArg
    ) -> None:
        # destination_mod = DestinationReference.from_name(destination)
        if destination:
            self.destination = Destination.from_reference(destination)

        if (
            destination
            and not self.destination.capabilities().supported_loader_file_formats
            and not staging
        ):
            logger.warning(
                f"The destination {self.destination.name} requires the filesystem staging"
                " destination to be set, but it was not provided. Setting it to 'filesystem'."
            )
            staging = "filesystem"

        if staging:
            # staging_module = DestinationReference.from_name(staging)
            staging_module = Destination.from_reference(staging)
            if staging_module and not issubclass(
                staging_module.spec, DestinationClientStagingConfiguration
            ):
                raise DestinationNoStagingMode(staging_module.name)
            self.staging = staging_module or self.staging

        with self._maybe_destination_capabilities():
            # default normalizers must match the destination
            self._set_default_normalizers()

    @contextmanager
    def _maybe_destination_capabilities(
        self, loader_file_format: TLoaderFileFormat = None
    ) -> Iterator[DestinationCapabilitiesContext]:
        try:
            caps: DestinationCapabilitiesContext = None
            injected_caps: ContextManager[DestinationCapabilitiesContext] = None
            if self.destination:
                destination_caps = self._get_destination_capabilities()
                stage_caps = self._get_staging_capabilities()
                injected_caps = self._container.injectable_context(destination_caps)
                caps = injected_caps.__enter__()

                caps.preferred_loader_file_format = self._resolve_loader_file_format(
                    self.destination.name,
                    (
                        # DestinationReference.to_name(self.destination),
                        self.staging.name
                        if self.staging
                        else None
                    ),
                    # DestinationReference.to_name(self.staging) if self.staging else None,
                    destination_caps,
                    stage_caps,
                    loader_file_format,
                )
                caps.supported_loader_file_formats = (
                    destination_caps.supported_staging_file_formats if stage_caps else None
                ) or destination_caps.supported_loader_file_formats
            yield caps
        finally:
            if injected_caps:
                injected_caps.__exit__(None, None, None)

    @staticmethod
    def _resolve_loader_file_format(
        destination: str,
        staging: str,
        dest_caps: DestinationCapabilitiesContext,
        stage_caps: DestinationCapabilitiesContext,
        file_format: TLoaderFileFormat,
    ) -> TLoaderFileFormat:
        possible_file_formats = dest_caps.supported_loader_file_formats
        if stage_caps:
            if not dest_caps.supported_staging_file_formats:
                raise DestinationLoadingViaStagingNotSupported(destination)
            possible_file_formats = [
                f
                for f in dest_caps.supported_staging_file_formats
                if f in stage_caps.supported_loader_file_formats
            ]
        if not file_format:
            if not stage_caps:
                if not dest_caps.preferred_loader_file_format:
                    raise DestinationLoadingWithoutStagingNotSupported(destination)
                file_format = dest_caps.preferred_loader_file_format
            elif stage_caps and dest_caps.preferred_staging_file_format in possible_file_formats:
                file_format = dest_caps.preferred_staging_file_format
            else:
                file_format = possible_file_formats[0] if len(possible_file_formats) > 0 else None
        if file_format not in possible_file_formats:
            raise DestinationIncompatibleLoaderFileFormatException(
                destination,
                staging,
                file_format,
                set(possible_file_formats) - INTERNAL_LOADER_FILE_FORMATS,
            )
        return file_format

    def _set_default_normalizers(self) -> None:
        _, self._default_naming, _ = import_normalizers(explicit_normalizers())

    def _set_dataset_name(self, new_dataset_name: str) -> None:
        if not new_dataset_name and not self.dataset_name:
            # dataset name is required but not provided - generate the default now
            destination_needs_dataset = False
            if self.destination:
                fields = self.destination.spec().get_resolvable_fields()
                dataset_name_type = fields.get("dataset_name")
                # if dataset is required (default!) we create a default dataset name
                destination_needs_dataset = dataset_name_type is not None and not is_optional_type(
                    dataset_name_type
                )
            # if destination is not specified - generate dataset
            if not self.destination or destination_needs_dataset:
                new_dataset_name = self.pipeline_name + self.DEFAULT_DATASET_SUFFIX

        if not new_dataset_name:
            return

        # in case of full refresh add unique suffix
        if self.full_refresh:
            # dataset must be specified
            # double _ is not allowed
            if new_dataset_name.endswith("_"):
                new_dataset_name += self._pipeline_instance_id[1:]
            else:
                new_dataset_name += self._pipeline_instance_id
        self.dataset_name = new_dataset_name

    def _set_default_schema_name(self, schema: Schema) -> None:
        assert self.default_schema_name is None
        self.default_schema_name = schema.name

    def _create_pipeline_instance_id(self) -> str:
        return pendulum.now().format("_YYYYMMDDhhmmss")  # type: ignore

    @with_schemas_sync
    @with_state_sync()
    def _inject_schema(self, schema: Schema) -> None:
        """Injects a schema into the pipeline. Existing schema will be overwritten"""
        schema.update_normalizers()
        self._schema_storage.save_schema(schema)
        if not self.default_schema_name:
            self._set_default_schema_name(schema)

    def _get_load_info(self, load: Load) -> LoadInfo:
        started_at: datetime.datetime = None
        if self._trace:
            started_at = self._trace.started_at
        return load.get_load_info(self, started_at)

    def _get_state(self) -> TPipelineState:
        try:
            state = json_decode_state(self._pipeline_storage.load(Pipeline.STATE_FILE))
            return migrate_state(
                self.pipeline_name, state, state["_state_engine_version"], STATE_ENGINE_VERSION
            )
        except FileNotFoundError:
            return {
                "_state_version": 0,
                "_state_engine_version": STATE_ENGINE_VERSION,
                "_local": {"first_run": True},
            }

    def _optional_sql_job_client(self, schema_name: str) -> Optional[SqlJobClientBase]:
        try:
            return self._sql_job_client(Schema(schema_name))
        except PipelineConfigMissing as pip_ex:
            # fallback to regular init if destination not configured
            logger.info(f"Sql Client not available: {pip_ex}")
        except SqlClientNotAvailable:
            # fallback is sql client not available for destination
            logger.info("Client not available because destination does not support sql client")
        except ConfigFieldMissingException:
            # probably credentials are missing
            logger.info("Client not available due to missing credentials")
        return None

    def _restore_state_from_destination(self) -> Optional[TPipelineState]:
        # if state is not present locally, take the state from the destination
        dataset_name = self.dataset_name
        use_single_dataset = self.config.use_single_dataset
        try:
            # force the main dataset to be used
            self.config.use_single_dataset = True
            schema_name = normalize_schema_name(self.pipeline_name)
            with self._maybe_destination_capabilities():
                schema = Schema(schema_name)
            with self._get_destination_clients(schema)[0] as job_client:
                if isinstance(job_client, WithStateSync):
                    state = load_state_from_destination(self.pipeline_name, job_client)
                    if state is None:
                        logger.info(
                            "The state was not found in the destination"
                            f" {self.destination.name}:{dataset_name}"
                        )
                    else:
                        logger.info(
                            "The state was restored from the destination"
                            f" {self.destination.name}:{dataset_name}"
                        )
                else:
                    state = None
                    logger.info(
                        "Destination does not support metadata storage"
                        f" {self.destination.name}:{dataset_name}"
                    )
            return state
        finally:
            # restore the use_single_dataset option
            self.config.use_single_dataset = use_single_dataset

    def _get_schemas_from_destination(
        self, schema_names: Sequence[str], always_download: bool = False
    ) -> Sequence[Schema]:
        # check which schemas are present in the pipeline and restore missing schemas
        restored_schemas: List[Schema] = []
        for schema_name in schema_names:
            with self._maybe_destination_capabilities():
                schema = Schema(schema_name)
            if not self._schema_storage.has_schema(schema.name) or always_download:
                with self._get_destination_clients(schema)[0] as job_client:
                    if not isinstance(job_client, WithStateSync):
                        logger.info(
                            f"Destination does not support metadata storage {self.destination.name}"
                        )
                        return restored_schemas
                    schema_info = job_client.get_stored_schema()
                    if schema_info is None:
                        logger.info(
                            f"The schema {schema.name} was not found in the destination"
                            f" {self.destination.name}:{self.dataset_name}"
                        )
                        # try to import schema
                        with contextlib.suppress(FileNotFoundError):
                            self._schema_storage.load_schema(schema.name)
                    else:
                        schema = Schema.from_dict(json.loads(schema_info.schema))
                        logger.info(
                            f"The schema {schema.name} version {schema.version} hash"
                            f" {schema.stored_version_hash} was restored from the destination"
                            f" {self.destination.name}:{self.dataset_name}"
                        )
                        restored_schemas.append(schema)
        return restored_schemas

    @contextmanager
    def managed_state(self, *, extract_state: bool = False) -> Iterator[TPipelineState]:
        # load or restore state
        state = self._get_state()
        # TODO: we should backup schemas here
        try:
            yield state
        except Exception:
            backup_state = self._get_state()
            # restore original pipeline props
            self._state_to_props(backup_state)
            # raise original exception
            raise
        else:
            self._props_to_state(state)

            backup_state = self._get_state()
            # do not compare local states
            local_state = state.pop("_local")
            backup_state.pop("_local")

            # check if any state element was changed
            merged_state = merge_state_if_changed(backup_state, state)
            # extract state only when there's change in the state or state was not yet extracted AND we actually want to do it
            if (merged_state or "_last_extracted_at" not in local_state) and extract_state:
                # print(f'EXTRACT STATE merged: {bool(merged_state)} extracted timestamp in {"_last_extracted_at" not in local_state}')
                merged_state = self._extract_state(merged_state or state)
                local_state["_last_extracted_at"] = pendulum.now()

            # if state is modified and is not being extracted, mark it to be extracted next time
            if not extract_state and merged_state:
                local_state.pop("_last_extracted_at", None)

            # always save state locally as local_state is not compared
            merged_state = merged_state or state
            merged_state["_local"] = local_state
            self._save_state(merged_state)

    def _state_to_props(self, state: TPipelineState) -> None:
        """Write `state` to pipeline props."""
        for prop in Pipeline.STATE_PROPS:
            if prop in state and not prop.startswith("_"):
                setattr(self, prop, state[prop])  # type: ignore
        for prop in Pipeline.LOCAL_STATE_PROPS:
            if prop in state["_local"] and not prop.startswith("_"):
                setattr(self, prop, state["_local"][prop])  # type: ignore
        if "destination" in state:
            self._set_destinations(self.destination, self.staging if "staging" in state else None)

    def _props_to_state(self, state: TPipelineState) -> None:
        """Write pipeline props to `state`"""
        for prop in Pipeline.STATE_PROPS:
            if not prop.startswith("_"):
                state[prop] = getattr(self, prop)  # type: ignore
        for prop in Pipeline.LOCAL_STATE_PROPS:
            if not prop.startswith("_"):
                state["_local"][prop] = getattr(self, prop)  # type: ignore
        if self.destination:
            state["destination"] = self.destination.name
        if self.staging:
            state["staging"] = self.staging.name
        state["schema_names"] = self._list_schemas_sorted()

    def _list_schemas_sorted(self) -> List[str]:
        """Lists schema names sorted to have deterministic state"""
        return sorted(self._schema_storage.list_schemas())

    def _save_state(self, state: TPipelineState) -> None:
        self._pipeline_storage.save(Pipeline.STATE_FILE, json_encode_state(state))

    def _extract_state(self, state: TPipelineState) -> TPipelineState:
        # this will extract the state into current load package and update the schema with the _dlt_pipeline_state table
        # note: the schema will be persisted because the schema saving decorator is over the state manager decorator for extract
        state_source = DltSource(self.default_schema, self.pipeline_name, [state_resource(state)])
        storage = ExtractorStorage(self._normalize_storage_config)
        extract_id = extract_with_schema(storage, state_source, _NULL_COLLECTOR, 1, 1)
        storage.commit_extract_files(extract_id)
        return state

    def __getstate__(self) -> Any:
        # pickle only the SupportsPipeline protocol fields
        return {"pipeline_name": self.pipeline_name}<|MERGE_RESOLUTION|>--- conflicted
+++ resolved
@@ -4,9 +4,6 @@
 from contextlib import contextmanager
 from functools import wraps
 from collections.abc import Sequence as C_Sequence
-<<<<<<< HEAD
-from typing import Any, Callable, ClassVar, List, Iterator, Optional, Sequence, Tuple, cast, get_type_hints, ContextManager, Mapping
-=======
 from typing import (
     Any,
     Callable,
@@ -19,8 +16,8 @@
     cast,
     get_type_hints,
     ContextManager,
+    Mapping,
 )
->>>>>>> 3d35f9ba
 
 from dlt import version
 from dlt.common import json, logger, pendulum
@@ -171,20 +168,8 @@
     return _wrap  # type: ignore
 
 
-<<<<<<< HEAD
 def with_runtime_trace(send_state: bool = False) -> Callable[[TFun], TFun]:
-
     def decorator(f: TFun) -> TFun:
-=======
-def with_runtime_trace(f: TFun) -> TFun:
-    @wraps(f)
-    def _wrap(self: "Pipeline", *args: Any, **kwargs: Any) -> Any:
-        trace: PipelineTrace = self._trace
-        trace_step: PipelineStepTrace = None
-        step_info: Any = None
-        is_new_trace = self._trace is None and self.config.enable_runtime_trace
->>>>>>> 3d35f9ba
-
         @wraps(f)
         def _wrap(self: "Pipeline", *args: Any, **kwargs: Any) -> Any:
             trace: PipelineTrace = self._trace
@@ -197,7 +182,6 @@
                 self._trace = trace = start_trace(cast(TPipelineStep, f.__name__), self)
 
             try:
-<<<<<<< HEAD
                 # start a trace step for wrapped function
                 if trace:
                     trace_step = start_trace_step(trace, cast(TPipelineStep, f.__name__), self)
@@ -213,38 +197,21 @@
                         # if there was a step, finish it
                         end_trace_step(self._trace, trace_step, self, step_info, send_state)
                     if is_new_trace:
-                        assert trace is self._trace, f"Messed up trace reference {id(self._trace)} vs {id(trace)}"
+                        assert (
+                            trace is self._trace
+                        ), f"Messed up trace reference {id(self._trace)} vs {id(trace)}"
                         end_trace(trace, self, self._pipeline_storage.storage_path, send_state)
                 finally:
                     # always end trace
                     if is_new_trace:
-                        assert self._trace == trace, f"Messed up trace reference {id(self._trace)} vs {id(trace)}"
+                        assert (
+                            self._trace == trace
+                        ), f"Messed up trace reference {id(self._trace)} vs {id(trace)}"
                         # if we end new trace that had only 1 step, add it to previous trace
                         # this way we combine several separate calls to extract, normalize, load as single trace
                         # the trace of "run" has many steps and will not be merged
                         self._last_trace = merge_traces(self._last_trace, trace)
                         self._trace = None
-=======
-                if trace_step:
-                    # if there was a step, finish it
-                    end_trace_step(self._trace, trace_step, self, step_info)
-                if is_new_trace:
-                    assert (
-                        trace is self._trace
-                    ), f"Messed up trace reference {id(self._trace)} vs {id(trace)}"
-                    end_trace(trace, self, self._pipeline_storage.storage_path)
-            finally:
-                # always end trace
-                if is_new_trace:
-                    assert (
-                        self._trace == trace
-                    ), f"Messed up trace reference {id(self._trace)} vs {id(trace)}"
-                    # if we end new trace that had only 1 step, add it to previous trace
-                    # this way we combine several separate calls to extract, normalize, load as single trace
-                    # the trace of "run" has many steps and will not be merged
-                    self._last_trace = merge_traces(self._last_trace, trace)
-                    self._trace = None
->>>>>>> 3d35f9ba
 
         return _wrap  # type: ignore
 
