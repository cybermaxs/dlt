--- conflicted
+++ resolved
@@ -31,9 +31,6 @@
     "weaviate",
     "synapse",
     "databricks",
-<<<<<<< HEAD
     "dremio",
-=======
     "destination",
->>>>>>> 7e8eed7a
 ]